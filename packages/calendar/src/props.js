/*
 * This file is part of the nivo project.
 *
 * Copyright 2016-present, Raphaël Benitte.
 *
 * For the full copyright and license information, please view the LICENSE
 * file that was distributed with this source code.
 */
import PropTypes from 'prop-types'
import { timeFormat } from 'd3-time-format'
import { boxAlignments } from '@nivo/core'
import { LegendPropShape } from '@nivo/legends'
import CalendarTooltip from './CalendarTooltip'

const monthLabelFormat = timeFormat('%b')

const commonPropTypes = {
    from: PropTypes.oneOfType([PropTypes.string, PropTypes.instanceOf(Date)]).isRequired,
    to: PropTypes.oneOfType([PropTypes.string, PropTypes.instanceOf(Date)]).isRequired,
    data: PropTypes.arrayOf(
        PropTypes.shape({
            day: PropTypes.string.isRequired,
            value: PropTypes.number.isRequired,
        })
    ).isRequired,

    align: PropTypes.oneOf(boxAlignments).isRequired,

    minValue: PropTypes.oneOfType([PropTypes.oneOf(['auto']), PropTypes.number]).isRequired,
    maxValue: PropTypes.oneOfType([PropTypes.oneOf(['auto']), PropTypes.number]).isRequired,

    colors: PropTypes.arrayOf(PropTypes.string).isRequired,
    colorScale: PropTypes.func,
<<<<<<< HEAD

    direction: PropTypes.oneOf(['horizontal', 'vertical']),
=======
    granularity: PropTypes.oneOf(['year', 'month']).isRequired,
    direction: PropTypes.oneOf(['horizontal', 'vertical']).isRequired,
    breakpoint: PropTypes.oneOfType([PropTypes.oneOf(['auto']), PropTypes.number]).isRequired,
    weekDirection: PropTypes.oneOf(['auto', 'horizontal', 'vertical']).isRequired,
>>>>>>> c584284e
    emptyColor: PropTypes.string.isRequired,

    yearLegend: PropTypes.func.isRequired,
    yearSpacing: PropTypes.number.isRequired,
    yearLegendPosition: PropTypes.oneOf(['before', 'after']).isRequired,
    yearLegendOffset: PropTypes.number.isRequired,

    monthBorderWidth: PropTypes.number.isRequired,
    monthBorderColor: PropTypes.string.isRequired,
    monthLegend: PropTypes.func.isRequired,
    monthSpacing: PropTypes.number.isRequired,
    monthLegendPosition: PropTypes.oneOf(['before', 'after']).isRequired,
    monthLegendOffset: PropTypes.number.isRequired,

    daySpacing: PropTypes.number.isRequired,
    dayBorderWidth: PropTypes.number.isRequired,
    dayBorderColor: PropTypes.string.isRequired,

    isInteractive: PropTypes.bool,
    onClick: PropTypes.func,
    onMouseEnter: PropTypes.func,
    onMouseLeave: PropTypes.func,
    onMouseMove: PropTypes.func,
    tooltip: PropTypes.oneOfType([PropTypes.func, PropTypes.object]).isRequired,
    valueFormat: PropTypes.oneOfType([PropTypes.func, PropTypes.string]),
    legendFormat: PropTypes.oneOfType([PropTypes.func, PropTypes.string]),
    legends: PropTypes.arrayOf(
        PropTypes.shape({
            ...LegendPropShape,
            itemCount: PropTypes.number.isRequired,
        })
    ).isRequired,
}

export const CalendarPropTypes = {
    ...commonPropTypes,
    role: PropTypes.string.isRequired,
}

export const CalendarCanvasPropTypes = {
    ...commonPropTypes,
    pixelRatio: PropTypes.number.isRequired,
}

const commonDefaultProps = {
    colors: ['#61cdbb', '#97e3d5', '#e8c1a0', '#f47560'],

    align: 'center',
    direction: 'horizontal',
    emptyColor: '#fff',

    minValue: 0,
    maxValue: 'auto',

    granularity: 'year',
    weekDirection: 'auto',
    breakpoint: 'auto',

    yearSpacing: 30,
    yearLegend: year => year,
    yearLegendPosition: 'before',
    yearLegendOffset: 10,

    monthBorderWidth: 2,
    monthBorderColor: '#000',
    monthSpacing: 0,
    monthLegend: (year, month, date) => monthLabelFormat(date),
    monthLegendPosition: 'before',
    monthLegendOffset: 10,

    weekdayLegend: d => d,
    daySpacing: 0,
    dayBorderWidth: 1,
    dayBorderColor: '#000',

    isInteractive: true,

    legends: [],
    tooltip: CalendarTooltip,
}

export const CalendarDefaultProps = {
    ...commonDefaultProps,
    role: 'img',
}

export const CalendarCanvasDefaultProps = {
    ...commonDefaultProps,
    pixelRatio:
        global.window && global.window.devicePixelRatio ? global.window.devicePixelRatio : 1,
}<|MERGE_RESOLUTION|>--- conflicted
+++ resolved
@@ -31,15 +31,10 @@
 
     colors: PropTypes.arrayOf(PropTypes.string).isRequired,
     colorScale: PropTypes.func,
-<<<<<<< HEAD
-
-    direction: PropTypes.oneOf(['horizontal', 'vertical']),
-=======
     granularity: PropTypes.oneOf(['year', 'month']).isRequired,
     direction: PropTypes.oneOf(['horizontal', 'vertical']).isRequired,
     breakpoint: PropTypes.oneOfType([PropTypes.oneOf(['auto']), PropTypes.number]).isRequired,
     weekDirection: PropTypes.oneOf(['auto', 'horizontal', 'vertical']).isRequired,
->>>>>>> c584284e
     emptyColor: PropTypes.string.isRequired,
 
     yearLegend: PropTypes.func.isRequired,
