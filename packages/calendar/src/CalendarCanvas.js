/*
 * This file is part of the nivo project.
 *
 * Copyright 2016-present, Raphaël Benitte.
 *
 * For the full copyright and license information, please view the LICENSE
 * file that was distributed with this source code.
 */
import React, { memo, useRef, useState, useEffect, useCallback } from 'react'
import {
    isCursorInRect,
    getRelativeCursor,
    degreesToRadians,
    useDimensions,
    useTheme,
    withContainer,
    useValueFormatter,
} from '@nivo/core'
import { renderLegendToCanvas } from '@nivo/legends'
import { CalendarCanvasPropTypes, CalendarCanvasDefaultProps } from './props'
import { useCalendarLayout, useColorScale, useMonthLegends, useYearLegends, useDays } from './hooks'
import { useTooltip } from '@nivo/tooltip'

const findDayUnderCursor = (event, canvasEl, days, size, dayBorderWidth, margin) => {
    const [x, y] = getRelativeCursor(canvasEl, event)
    return days.find(day => {
        return (
            day.value !== undefined &&
            isCursorInRect(
                day.x + margin.left - dayBorderWidth / 2,
                day.y + margin.top - dayBorderWidth / 2,
                size + dayBorderWidth,
                size + dayBorderWidth,
                x,
                y
            )
        )
    })
}

const CalendarCanvas = memo(
    ({
        margin: partialMargin,
        width,
        height,
        pixelRatio,

        align,
        colors,
        colorScale,
        data,
        direction,
        emptyColor,
        from,
        to,
        minValue,
        maxValue,
        valueFormat,
        legendFormat,

        yearLegend,
        yearLegendOffset,
        yearLegendPosition,
        yearSpacing,

        monthLegend,
        monthLegendOffset,
        monthLegendPosition,
        monthSpacing,

        dayBorderColor,
        dayBorderWidth,
        daySpacing,

<<<<<<< HEAD
=======
        granularity,
        weekDirection,
        breakpoint,

>>>>>>> c584284e
        isInteractive,
        tooltip,
        onClick,
        onMouseEnter,
        onMouseLeave,
        onMouseMove,

        legends,
    }) => {
        const canvasEl = useRef(null)
        const { innerWidth, innerHeight, outerWidth, outerHeight, margin } = useDimensions(
            width,
            height,
            partialMargin
        )
<<<<<<< HEAD
        const { months, years, ...rest } = useCalendarLayout({
=======
        let { months, years, days } = useCalendarLayout({
>>>>>>> c584284e
            width: innerWidth,
            height: innerHeight,
            from,
            to,
            direction,
            yearSpacing,
            monthSpacing,
            daySpacing,
            align,
<<<<<<< HEAD
        })
        const colorScaleFn = useColorScale({ data, minValue, maxValue, colors, colorScale })
=======
            granularity,
            weekDirection,
            breakpoint,
        })
        colorScale = useColorScale({ data, minValue, maxValue, colors, colorScale })
>>>>>>> c584284e
        const monthLegends = useMonthLegends({
            months,
            direction,
            monthLegendPosition,
            monthLegendOffset,
        })
        const yearLegends = useYearLegends({
            years,
            direction,
            yearLegendPosition,
            yearLegendOffset,
        })
<<<<<<< HEAD
        const days = useDays({ days: rest.days, data, colorScale: colorScaleFn, emptyColor })
=======
        days = useDays({ days, data, colorScale, emptyColor })
>>>>>>> c584284e
        const [currentDay, setCurrentDay] = useState(null)
        const theme = useTheme()
        const formatValue = useValueFormatter(valueFormat)
        const formatLegend = useValueFormatter(legendFormat)

        const { showTooltipFromEvent, hideTooltip } = useTooltip()

        useEffect(() => {
            canvasEl.current.width = outerWidth * pixelRatio
            canvasEl.current.height = outerHeight * pixelRatio

            const ctx = canvasEl.current.getContext('2d')

            ctx.scale(pixelRatio, pixelRatio)

            ctx.fillStyle = theme.background
            ctx.fillRect(0, 0, outerWidth, outerHeight)
            ctx.translate(margin.left, margin.top)

            days.forEach(day => {
                ctx.fillStyle = day.color
                if (dayBorderWidth > 0) {
                    ctx.strokeStyle = dayBorderColor
                    ctx.lineWidth = dayBorderWidth
                }

                ctx.beginPath()
                ctx.rect(day.x, day.y, day.size, day.size)
                ctx.fill()

                if (dayBorderWidth > 0) {
                    ctx.stroke()
                }
            })

            ctx.textAlign = 'center'
            ctx.textBaseline = 'middle'
            ctx.fillStyle = theme.labels.text.fill
            ctx.font = `${theme.labels.text.fontSize}px ${theme.labels.text.fontFamily}`

            monthLegends.forEach(month => {
                ctx.save()
                ctx.translate(month.x, month.y)
                ctx.rotate(degreesToRadians(month.rotation))
                ctx.fillText(monthLegend(month.year, month.month, month.date), 0, 0)
                ctx.restore()
            })

            yearLegends.forEach(year => {
                ctx.save()
                ctx.translate(year.x, year.y)
                ctx.rotate(degreesToRadians(year.rotation))
                ctx.fillText(yearLegend(year.year), 0, 0)
                ctx.restore()
            })

            legends.forEach(legend => {
<<<<<<< HEAD
                const legendData = colorScaleFn.ticks(legend.itemCount).map(value => ({
                    id: value,
                    label: formatLegend(value),
                    color: colorScaleFn(value),
=======
                const legendData = colorScale.ticks(legend.itemCount).map(value => ({
                    id: value,
                    label: formatLegend(value),
                    color: colorScale(value),
>>>>>>> c584284e
                }))

                renderLegendToCanvas(ctx, {
                    ...legend,
                    data: legendData,
                    containerWidth: innerWidth,
                    containerHeight: innerHeight,
                    theme,
                })
            })
        }, [
            canvasEl,
            innerHeight,
            innerWidth,
            outerWidth,
            outerHeight,
            pixelRatio,
            margin,
            days,
            dayBorderColor,
            dayBorderWidth,
            colorScale,
            yearLegend,
            yearLegends,
            monthLegend,
            monthLegends,
            legends,
            theme,
            formatLegend,
        ])

        const handleMouseHover = useCallback(
            event => {
                const data = findDayUnderCursor(
                    event,
                    canvasEl.current,
                    days,
                    days[0].size,
                    dayBorderWidth,
                    margin
                )

                if (data) {
                    setCurrentDay(data)
<<<<<<< HEAD
                    const formatedData = {
                        ...data,
                        value: formatValue(data.value),
                        data: { ...data.data },
                    }
                    showTooltipFromEvent(React.createElement(tooltip, { ...formatedData }), event)
=======
                    const formatedData = { ...data, value: formatValue(data.value) }
                    showTooltipFromEvent(
                        React.createElement(tooltip, { data: formatedData }),
                        event
                    )
>>>>>>> c584284e
                    !currentDay && onMouseEnter && onMouseEnter(data, event)
                    onMouseMove && onMouseMove(data, event)
                    currentDay &&
                        currentDay.id !== data.id &&
                        onMouseLeave &&
                        onMouseLeave(data, event)
                } else {
                    hideTooltip()
                    onMouseLeave && onMouseLeave(data, event)
                }
            },
            [
                canvasEl,
                margin,
                days,
                setCurrentDay,
                formatValue,
                daySpacing,
                showTooltipFromEvent,
                hideTooltip,
                onMouseEnter,
                onMouseMove,
                onMouseLeave,
            ]
        )

        const handleMouseLeave = useCallback(() => {
            setCurrentDay(null)
            hideTooltip()
        }, [setCurrentDay, hideTooltip])

        const handleClick = useCallback(
            event => {
                if (!onClick) return

                const data = findDayUnderCursor(
                    event,
                    canvasEl.current,
                    days,
                    days[0].size,
                    daySpacing,
                    margin
                )

                data && onClick(data, event)
            },
            [canvasEl, daySpacing, margin, setCurrentDay, days, onClick]
        )

        return (
            <canvas
                ref={canvasEl}
                width={outerWidth * pixelRatio}
                height={outerHeight * pixelRatio}
                style={{
                    width: outerWidth,
                    height: outerHeight,
                }}
                onMouseEnter={isInteractive ? handleMouseHover : undefined}
                onMouseMove={isInteractive ? handleMouseHover : undefined}
                onMouseLeave={isInteractive ? handleMouseLeave : undefined}
                onClick={isInteractive ? handleClick : undefined}
            />
        )
    }
)

CalendarCanvas.displayName = 'CalendarCanvas'
CalendarCanvas.defaultProps = CalendarCanvasDefaultProps
CalendarCanvas.propTypes = CalendarCanvasPropTypes

export default withContainer(CalendarCanvas)<|MERGE_RESOLUTION|>--- conflicted
+++ resolved
@@ -72,13 +72,10 @@
         dayBorderWidth,
         daySpacing,
 
-<<<<<<< HEAD
-=======
         granularity,
         weekDirection,
         breakpoint,
 
->>>>>>> c584284e
         isInteractive,
         tooltip,
         onClick,
@@ -94,11 +91,7 @@
             height,
             partialMargin
         )
-<<<<<<< HEAD
-        const { months, years, ...rest } = useCalendarLayout({
-=======
         let { months, years, days } = useCalendarLayout({
->>>>>>> c584284e
             width: innerWidth,
             height: innerHeight,
             from,
@@ -108,16 +101,11 @@
             monthSpacing,
             daySpacing,
             align,
-<<<<<<< HEAD
-        })
-        const colorScaleFn = useColorScale({ data, minValue, maxValue, colors, colorScale })
-=======
             granularity,
             weekDirection,
             breakpoint,
         })
         colorScale = useColorScale({ data, minValue, maxValue, colors, colorScale })
->>>>>>> c584284e
         const monthLegends = useMonthLegends({
             months,
             direction,
@@ -130,11 +118,7 @@
             yearLegendPosition,
             yearLegendOffset,
         })
-<<<<<<< HEAD
-        const days = useDays({ days: rest.days, data, colorScale: colorScaleFn, emptyColor })
-=======
         days = useDays({ days, data, colorScale, emptyColor })
->>>>>>> c584284e
         const [currentDay, setCurrentDay] = useState(null)
         const theme = useTheme()
         const formatValue = useValueFormatter(valueFormat)
@@ -192,17 +176,10 @@
             })
 
             legends.forEach(legend => {
-<<<<<<< HEAD
-                const legendData = colorScaleFn.ticks(legend.itemCount).map(value => ({
-                    id: value,
-                    label: formatLegend(value),
-                    color: colorScaleFn(value),
-=======
                 const legendData = colorScale.ticks(legend.itemCount).map(value => ({
                     id: value,
                     label: formatLegend(value),
                     color: colorScale(value),
->>>>>>> c584284e
                 }))
 
                 renderLegendToCanvas(ctx, {
@@ -247,20 +224,12 @@
 
                 if (data) {
                     setCurrentDay(data)
-<<<<<<< HEAD
                     const formatedData = {
                         ...data,
                         value: formatValue(data.value),
                         data: { ...data.data },
                     }
                     showTooltipFromEvent(React.createElement(tooltip, { ...formatedData }), event)
-=======
-                    const formatedData = { ...data, value: formatValue(data.value) }
-                    showTooltipFromEvent(
-                        React.createElement(tooltip, { data: formatedData }),
-                        event
-                    )
->>>>>>> c584284e
                     !currentDay && onMouseEnter && onMouseEnter(data, event)
                     onMouseMove && onMouseMove(data, event)
                     currentDay &&
