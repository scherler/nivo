import React from 'react'
import { storiesOf } from '@storybook/react'
import { generateDayCounts } from '@nivo/generators'
import { Calendar } from '../src'

const from = new Date(2020, 0, 1)
const to = new Date(2020, 11, 31)
const fromMonth = new Date(2018, 11, 1)
const toMonth = new Date(2019, 4, 0)
const data = generateDayCounts(from, to)
const monthLyData = generateDayCounts(fromMonth, toMonth)

const commonProps = {
    width: 800,
    height: 800,
    margin: {
        top: 50,
        right: 10,
        bottom: 10,
        left: 50,
    },
    from: from.toISOString(),
    to: to.toISOString(),
    data,
    align: 'top-left',
    monthSpacing: 20,
    yearSpacing: 20,
    breakpoint: 4,
    monthBorderWidth: 0,
}

const stories = storiesOf('Calendar', module)

stories.add('default', () => <Calendar {...commonProps} />)

stories.add('month granualrity', () => (
    <Calendar
        {...commonProps}
        granularity="month"
        direction="horizontal"
        weekDirection="vertical"
        from={fromMonth.toISOString()}
        to={toMonth.toISOString()}
        data={monthLyData}
    />
))

stories.add('calendar grid', () => (
    <Calendar
        {...commonProps}
        weekDirection="horizontal"
        monthSpacing={30}
        breakpoint={4}
        granularity="month"
    />
))

const japaneseMonths = [
    '一月',
    '二月',
    '三月',
    '四月',
    '五月',
    '六月',
    '七月',
    '八月',
    '九月',
    '十月',
    '十一月',
    '十二月',
]
stories.add('translating months', () => (
    <Calendar monthLegend={(year, month) => japaneseMonths[month]} {...commonProps} />
))

stories.add('custom colors', () => (
    <Calendar colors={['#a1cfff', '#468df3', '#a053f0', '#9629f0', '#8428d8']} {...commonProps} />
))

stories.add('MHH', () => (
    <Calendar
        {...commonProps}
        direction="horizontal"
        granularity="month"
        weekDirection="horizontal"
    />
))

<<<<<<< HEAD
const CustomTooltip = data => {
    if (data.value === undefined) return null
    return (
        <span style={{ color: data.color, backgroundColor: 'black', padding: '10px' }}>
            {data.day} : {data.value}
        </span>
    )
}

stories.add('custom tooltip', () => <Calendar tooltip={CustomTooltip} {...commonProps} />)

stories.add('month spacing', () => <Calendar {...commonProps} monthSpacing={25} />)

const formater = value => value / 10 + 'M'

stories.add('custom legend formater', () => (
    <Calendar
        {...commonProps}
        margin={{ top: 40, right: 40, bottom: 40, left: 40 }}
        valueFormat=".2f"
        legendFormat={formater}
        height={460}
        legends={[
            {
                anchor: 'top',
                direction: 'row',
                translateY: 36,
                itemCount: 4,
                itemWidth: 42,
                itemHeight: 36,
                itemsSpacing: 14,
                itemDirection: 'right-to-left',
            },
        ]}
    />
=======
stories.add('MHV', () => (
    <Calendar
        {...commonProps}
        direction="horizontal"
        granularity="month"
        weekDirection="vertical"
    />
))

stories.add('MVH', () => (
    <Calendar
        {...commonProps}
        direction="vertical"
        granularity="month"
        weekDirection="horizontal"
    />
))

stories.add('MVV', () => (
    <Calendar {...commonProps} direction="vertical" granularity="month" weekDirection="vertical" />
))

stories.add('YHH', () => (
    <Calendar
        {...commonProps}
        direction="horizontal"
        granularity="year"
        weekDirection="horizontal"
    />
))

stories.add('YHV', () => (
    <Calendar {...commonProps} direction="horizontal" granularity="year" weekDirection="vertical" />
))

stories.add('YVH', () => (
    <Calendar {...commonProps} direction="vertical" granularity="year" weekDirection="horizontal" />
))

stories.add('YVV', () => (
    <Calendar {...commonProps} direction="vertical" granularity="year" weekDirection="vertical" />
))

const CustomTooltip = ({ data }) => {
    if (data.value === undefined) return null
    return (
        <span style={{ color: data.color, backgroundColor: 'black', padding: '10px' }}>
            {data.day} : {data.value}
        </span>
    )
}

stories.add('custom tooltip', () => <Calendar tooltip={CustomTooltip} {...commonProps} />)

stories.add('month spacing', () => <Calendar {...commonProps} monthSpacing={25} />)

const formater = value => value / 10 + 'M'

stories.add('custom legend formater', () => (
    <Calendar
        {...commonProps}
        margin={{ top: 40, right: 40, bottom: 40, left: 40 }}
        valueFormat=".2f"
        legendFormat={formater}
        height={460}
        legends={[
            {
                anchor: 'top',
                direction: 'row',
                translateY: 36,
                itemCount: 4,
                itemWidth: 42,
                itemHeight: 36,
                itemsSpacing: 14,
                itemDirection: 'right-to-left',
            },
        ]}
    />
>>>>>>> c584284e
))<|MERGE_RESOLUTION|>--- conflicted
+++ resolved
@@ -86,7 +86,6 @@
     />
 ))
 
-<<<<<<< HEAD
 const CustomTooltip = data => {
     if (data.value === undefined) return null
     return (
@@ -122,7 +121,7 @@
             },
         ]}
     />
-=======
+))
 stories.add('MHV', () => (
     <Calendar
         {...commonProps}
@@ -201,5 +200,4 @@
             },
         ]}
     />
->>>>>>> c584284e
 ))