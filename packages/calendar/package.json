--- conflicted
+++ resolved
@@ -36,12 +36,6 @@
     "lodash.isdate": "^4.0.1",
     "lodash.memoize": "^4.1.2",
     "lodash.range": "^3.2.0"
-<<<<<<< HEAD
-  },
-  "devDependencies": {
-    "@nivo/core": "0.67.0"
-=======
->>>>>>> c584284e
   },
   "peerDependencies": {
     "@nivo/core": "0.67.0",
